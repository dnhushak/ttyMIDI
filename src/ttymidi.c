--- conflicted
+++ resolved
@@ -31,11 +31,8 @@
 // Alsa-Specific
 #include <asm/ioctls.h>
 #include <alsa/asoundlib.h>
-<<<<<<< HEAD
-=======
 #include <linux/errno.h>
 #include <linux/string.h>
->>>>>>> 649fd53d
 
 #define FALSE                         0
 #define TRUE                          1
@@ -412,7 +409,7 @@
 	// Set broadcasting to subscribers
 	snd_seq_ev_set_subs(&ev);
 	// Encode the bytes to the event
-	int res = snd_midi_event_encode_byte2(parser, byte, &ev);
+	int res = snd_midi_event_encode_byte(parser, byte, &ev);
 	printf("Encoded byte %d with outcome %d\n", byte, res);
 	if (res == 1) {
 		// If the event is complete, encode byte will return 1
